--- conflicted
+++ resolved
@@ -2,20 +2,11 @@
 
 from __future__ import annotations
 
-<<<<<<< HEAD
-import copy
-from dataclasses import dataclass, field
-from typing import Any, Dict, List, Optional, TYPE_CHECKING
-=======
 import ast
 import math
 from dataclasses import dataclass, field
 from typing import Any, Callable, Dict, Iterator, List, Mapping, Optional, Protocol, TypedDict
->>>>>>> 0eafa1dc
-
-
-if TYPE_CHECKING:  # pragma: no cover - type checking only
-    from .memory import MemoryStore
+
 
 UID = str
 
@@ -452,67 +443,6 @@
     env_whitelist: List[str]
     network: str
     record_provenance: bool
-<<<<<<< HEAD
-    working_memory: List[Dict[str, Any]] = field(default_factory=list)
-    episodic_memory: "MemoryStore | None" = None
-
-    def recall_from_episodic(
-        self,
-        *,
-        tool: Optional[str] = None,
-        limit: int = 5,
-        text_query: Optional[str] = None,
-    ) -> List[Dict[str, Any]]:
-        """Retrieve prior episodes from the episodic store.
-
-        Args:
-            tool: When provided, restrict results to the given tool name.
-            limit: Maximum number of records to return. ``0`` yields no
-                records, while ``-1`` returns all available entries.
-            text_query: Optional case-insensitive substring filter applied to
-                the episode ``stdout``, ``summary``, ``goal`` or ``claim_ids``.
-
-        Returns:
-            Deep copies of the matching episodic records so callers can mutate
-            the payload without affecting the store.
-        """
-
-        if not self.episodic_memory:
-            return []
-
-        if limit == 0:
-            return []
-
-        if tool:
-            records = self.episodic_memory.query_by_tool(tool)
-        else:
-            if limit < 0:
-                records = self.episodic_memory.all()
-            else:
-                size = limit if limit > 0 else 5
-                records = self.episodic_memory.recent(size)
-
-        if text_query:
-            needle = text_query.lower()
-
-            def _matches(record: Dict[str, Any]) -> bool:
-                fields = []
-                for key in ("stdout", "summary", "goal"):
-                    value = record.get(key)
-                    if isinstance(value, str):
-                        fields.append(value.lower())
-                claim_ids = record.get("claim_ids")
-                if isinstance(claim_ids, list):
-                    fields.extend(str(cid).lower() for cid in claim_ids)
-                return any(needle in field for field in fields)
-
-            records = [record for record in records if _matches(record)]
-
-        if limit > 0:
-            records = records[-limit:]
-
-        return [copy.deepcopy(record) for record in records]
-=======
 
 
 __all__ = [
@@ -531,4 +461,3 @@
     "ToolResult",
     "UID",
 ]
->>>>>>> 0eafa1dc
