from __future__ import annotations

import json
from datetime import datetime, timedelta, timezone
from pathlib import Path

import pytest

from agi.src.core.memory import MemoryStore, WorkingMemory, _hash_source
from agi.src.core.types import RunContext


@pytest.fixture
def memory_path(tmp_path: Path) -> Path:
    return tmp_path / "memory.jsonl"


def test_append_and_query(memory_path: Path) -> None:
    store = MemoryStore(memory_path)
    timestamp = datetime.now(timezone.utc).isoformat()
    record = {
        "type": "semantic",
        "claim": {"id": "c1"},
        "sources": [{"kind": "file", "ref": "artifact.txt"}],
        "time": timestamp,
    }
    store.append(record)

    assert store.query_by_claim("c1")

    digest = _hash_source(record["sources"][0])
    assert store.query_by_source_hash(digest)

    records = store.query_by_time(timestamp, timestamp)
    assert len(records) == 1


def test_crash_safe_write(memory_path: Path) -> None:
    store = MemoryStore(memory_path)
    record = {"type": "episode", "tool": "python_runner", "time": "2024-01-01T00:00:00+00:00"}
    store.append(record)

    with memory_path.open("r", encoding="utf-8") as f:
        data = f.read().strip().splitlines()
    assert len(data) == 1
    assert json.loads(data[0])["tool"] == "python_runner"


def test_tool_index(memory_path: Path) -> None:
    store = MemoryStore(memory_path)
    record = {
        "type": "episode",
        "tool": "python_runner",
        "time": "2024-01-01T00:00:00+00:00",
        "trace": [{"tool": "python_runner"}],
    }
    store.append(record)
    results = store.query_by_tool("python_runner")
    assert len(results) == 1


def test_plan_index(memory_path: Path) -> None:
    store = MemoryStore(memory_path)
    record = {
        "type": "episode",
        "tool": "python_runner",
        "time": "2024-01-01T00:00:00+00:00",
        "plan_id": "plan-42",
    }
    store.append(record)
    matches = store.query_by_plan("plan-42")
    assert len(matches) == 1
    assert matches[0]["plan_id"] == "plan-42"


def test_query_by_time_is_sorted(memory_path: Path) -> None:
    store = MemoryStore(memory_path)
    records = [
        {"type": "event", "time": "2024-01-01T00:02:00+00:00", "payload": 2},
        {"type": "event", "time": "2024-01-01T00:01:00+00:00", "payload": 1},
        {"type": "event", "time": "2024-01-01T00:03:00+00:00", "payload": 3},
    ]
    for record in records:
        store.append(record)

    results = store.query_by_time(
        "2024-01-01T00:00:00+00:00", "2024-01-01T00:04:00+00:00"
    )

    assert [entry["payload"] for entry in results] == [1, 2, 3]


<<<<<<< HEAD
def test_run_context_recall_filters_by_query(memory_path: Path) -> None:
    store = MemoryStore(memory_path)
    store.append(
        {
            "type": "episode",
            "tool": "python_runner",
            "call_id": "call-1",
            "stdout": "alpha result",
            "time": "2024-01-01T00:00:00+00:00",
            "claim_ids": ["claim-alpha"],
=======
def test_recent_returns_most_recent_records(memory_path: Path) -> None:
    store = MemoryStore(memory_path)
    records = [
        {"type": "event", "time": "2024-01-01T00:00:00+00:00", "payload": 1},
        {"type": "event", "time": "2024-01-01T00:01:00+00:00", "payload": 2},
        {"type": "event", "time": "2024-01-01T00:02:00+00:00", "payload": 3},
    ]
    for record in records:
        store.append(record)

    recent = store.recent(limit=2)
    assert [entry["payload"] for entry in recent] == [2, 3]

    recent_filtered = store.recent(limit=5, types=["event"])
    assert len(recent_filtered) == 3


def test_semantic_search_prioritises_recent_relevant_records(memory_path: Path) -> None:
    store = MemoryStore(memory_path)

    store.append(
        {
            "type": "episode",
            "tool": "calculator",
            "time": "2024-01-01T00:00:00+00:00",
            "stdout": "Computed optimal lunar transfer trajectory",
        }
    )
    store.append(
        {
            "type": "reflection",
            "summary": "Drafted research plan for lunar habitat",
            "time": "2024-01-01T01:00:00+00:00",
>>>>>>> 0eafa1dc
        }
    )
    store.append(
        {
            "type": "episode",
            "tool": "python_runner",
<<<<<<< HEAD
            "call_id": "call-2",
            "stdout": "beta result",
            "time": "2024-01-01T00:01:00+00:00",
            "claim_ids": ["claim-beta"],
        }
    )

    ctx = RunContext(
        working_dir="/tmp",
        timeout_s=5,
        env_whitelist=[],
        network="off",
        record_provenance=True,
        episodic_memory=store,
    )

    filtered = ctx.recall_from_episodic(tool="python_runner", text_query="alpha")
    assert len(filtered) == 1
    assert filtered[0]["call_id"] == "call-1"


def test_run_context_recall_zero_limit(memory_path: Path) -> None:
    store = MemoryStore(memory_path)
=======
            "time": "2024-01-01T02:00:00+00:00",
            "stdout": "Analysed Martian soil sample chemistry",
        }
    )

    matches = store.semantic_search("lunar research plan", limit=2)
    assert len(matches) == 2
    assert matches[0]["summary"].startswith("Drafted research plan")
    assert matches[1]["stdout"].startswith("Computed optimal lunar")

    reflections_only = store.semantic_search("research plan", types=["reflection"])
    assert len(reflections_only) == 1
    assert reflections_only[0]["type"] == "reflection"


def test_semantic_search_boosts_keyword_matches(memory_path: Path) -> None:
    store = MemoryStore(memory_path)
    store.append(
        {
            "type": "episode",
            "tool": "analysis",
            "time": "2024-01-01T00:00:00+00:00",
            "stdout": "General mission update",
        }
    )
    store.append(
        {
            "type": "episode",
            "tool": "spectrometer",
            "time": "2024-01-01T01:00:00+00:00",
            "stdout": "Oxygen yield rose sharply",
            "keywords": ["oxygen", "yield"],
        }
    )

    matches = store.semantic_search("oxygen yield", limit=1)

    assert matches
    assert matches[0]["tool"] == "spectrometer"
    assert "semantic_score" in matches[0]
    assert "lexical_hits" in matches[0]


def test_semantic_search_exposes_vector_similarity(memory_path: Path) -> None:
    pytest.importorskip("faiss")
    store = MemoryStore(memory_path)
    store.append(
        {
            "type": "reflection",
            "summary": "Analysed quantum anomaly in gravitational lensing experiment.",
            "time": "2024-01-01T00:00:00+00:00",
        }
    )

    matches = store.semantic_search("quantum anomaly", limit=1)
    assert matches
    record = matches[0]
    assert "semantic_score" in record
    assert "vector_similarity" in record
    assert record["vector_similarity"] >= 0.0


def test_temporal_window_respects_anchor_and_filters(memory_path: Path) -> None:
    store = MemoryStore(memory_path)
    base = datetime(2024, 1, 1, tzinfo=timezone.utc)
    for idx in range(5):
        store.append(
            {
                "type": "reflection" if idx % 2 else "episode",
                "time": (base + timedelta(minutes=idx)).isoformat(),
                "payload": idx,
            }
        )

    window = store.temporal_window(
        anchor=base + timedelta(minutes=2),
        before=timedelta(minutes=1),
        after=timedelta(minutes=1),
    )

    assert [entry["payload"] for entry in window] == [1, 2, 3]

    reflections_only = store.temporal_window(
        anchor=base + timedelta(minutes=2),
        before=120,
        after=120,
        types=["reflection"],
    )
    assert [entry["payload"] for entry in reflections_only] == [1, 3]

    limited = store.temporal_window(before=180, after=0, limit=1)
    assert len(limited) == 1

    with pytest.raises(ValueError):
        store.temporal_window()


def test_search_supports_semantic_and_temporal_filters(memory_path: Path) -> None:
    store = MemoryStore(memory_path)
    base = datetime(2024, 1, 1, tzinfo=timezone.utc)

    store.append(
        {
            "type": "reflection",
            "summary": "Outlined lunar base construction plan",
            "time": (base + timedelta(minutes=0)).isoformat(),
        }
    )
    store.append(
        {
            "type": "reflection",
            "summary": "Drafted Martian research proposal",
            "time": (base + timedelta(minutes=5)).isoformat(),
        }
    )
>>>>>>> 0eafa1dc
    store.append(
        {
            "type": "episode",
            "tool": "python_runner",
<<<<<<< HEAD
            "call_id": "call-1",
            "stdout": "alpha result",
            "time": "2024-01-01T00:00:00+00:00",
        }
    )

    ctx = RunContext(
        working_dir="/tmp",
        timeout_s=5,
        env_whitelist=[],
        network="off",
        record_provenance=True,
        episodic_memory=store,
    )

    assert ctx.recall_from_episodic(tool="python_runner", limit=0) == []


def test_working_memory_zero_limit() -> None:
    working_memory = WorkingMemory()
    working_memory.add_episode({"tool": "python_runner", "call_id": "call-1"})
    working_memory.add_episode({"tool": "python_runner", "call_id": "call-2"})

    assert working_memory.recall("python_runner", limit=0) == []
=======
            "stdout": "Processed lunar regolith sample",
            "time": (base + timedelta(minutes=10)).isoformat(),
        }
    )

    matches = store.search(
        query="lunar plan",
        start=base,
        end=base + timedelta(minutes=6),
        types=["reflection"],
    )

    assert len(matches) == 1
    assert matches[0]["summary"].startswith("Outlined lunar base")


def test_search_without_query_defaults_to_temporal(memory_path: Path) -> None:
    store = MemoryStore(memory_path)
    base = datetime(2024, 1, 1, tzinfo=timezone.utc)
    for idx in range(3):
        store.append(
            {
                "type": "episode" if idx < 2 else "reflection",
                "time": (base + timedelta(minutes=idx)).isoformat(),
                "payload": idx,
            }
        )

    results = store.search(
        start=base + timedelta(minutes=1),
        end=base + timedelta(minutes=2),
        types=["episode", "reflection"],
        limit=2,
    )

    assert [entry["payload"] for entry in results] == [1, 2]
>>>>>>> 0eafa1dc
<|MERGE_RESOLUTION|>--- conflicted
+++ resolved
@@ -6,8 +6,7 @@
 
 import pytest
 
-from agi.src.core.memory import MemoryStore, WorkingMemory, _hash_source
-from agi.src.core.types import RunContext
+from agi.src.core.memory import MemoryStore, _hash_source
 
 
 @pytest.fixture
@@ -90,18 +89,6 @@
     assert [entry["payload"] for entry in results] == [1, 2, 3]
 
 
-<<<<<<< HEAD
-def test_run_context_recall_filters_by_query(memory_path: Path) -> None:
-    store = MemoryStore(memory_path)
-    store.append(
-        {
-            "type": "episode",
-            "tool": "python_runner",
-            "call_id": "call-1",
-            "stdout": "alpha result",
-            "time": "2024-01-01T00:00:00+00:00",
-            "claim_ids": ["claim-alpha"],
-=======
 def test_recent_returns_most_recent_records(memory_path: Path) -> None:
     store = MemoryStore(memory_path)
     records = [
@@ -135,38 +122,12 @@
             "type": "reflection",
             "summary": "Drafted research plan for lunar habitat",
             "time": "2024-01-01T01:00:00+00:00",
->>>>>>> 0eafa1dc
         }
     )
     store.append(
         {
             "type": "episode",
             "tool": "python_runner",
-<<<<<<< HEAD
-            "call_id": "call-2",
-            "stdout": "beta result",
-            "time": "2024-01-01T00:01:00+00:00",
-            "claim_ids": ["claim-beta"],
-        }
-    )
-
-    ctx = RunContext(
-        working_dir="/tmp",
-        timeout_s=5,
-        env_whitelist=[],
-        network="off",
-        record_provenance=True,
-        episodic_memory=store,
-    )
-
-    filtered = ctx.recall_from_episodic(tool="python_runner", text_query="alpha")
-    assert len(filtered) == 1
-    assert filtered[0]["call_id"] == "call-1"
-
-
-def test_run_context_recall_zero_limit(memory_path: Path) -> None:
-    store = MemoryStore(memory_path)
-=======
             "time": "2024-01-01T02:00:00+00:00",
             "stdout": "Analysed Martian soil sample chemistry",
         }
@@ -282,37 +243,10 @@
             "time": (base + timedelta(minutes=5)).isoformat(),
         }
     )
->>>>>>> 0eafa1dc
     store.append(
         {
             "type": "episode",
             "tool": "python_runner",
-<<<<<<< HEAD
-            "call_id": "call-1",
-            "stdout": "alpha result",
-            "time": "2024-01-01T00:00:00+00:00",
-        }
-    )
-
-    ctx = RunContext(
-        working_dir="/tmp",
-        timeout_s=5,
-        env_whitelist=[],
-        network="off",
-        record_provenance=True,
-        episodic_memory=store,
-    )
-
-    assert ctx.recall_from_episodic(tool="python_runner", limit=0) == []
-
-
-def test_working_memory_zero_limit() -> None:
-    working_memory = WorkingMemory()
-    working_memory.add_episode({"tool": "python_runner", "call_id": "call-1"})
-    working_memory.add_episode({"tool": "python_runner", "call_id": "call-2"})
-
-    assert working_memory.recall("python_runner", limit=0) == []
-=======
             "stdout": "Processed lunar regolith sample",
             "time": (base + timedelta(minutes=10)).isoformat(),
         }
@@ -348,5 +282,4 @@
         limit=2,
     )
 
-    assert [entry["payload"] for entry in results] == [1, 2]
->>>>>>> 0eafa1dc
+    assert [entry["payload"] for entry in results] == [1, 2]